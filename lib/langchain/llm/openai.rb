# frozen_string_literal: true

module Langchain::LLM
  # LLM interface for OpenAI APIs: https://platform.openai.com/overview
  #
  # Gem requirements:
  #    gem "ruby-openai", "~> 6.3.0"
  #
  # Usage:
  #    openai = Langchain::LLM::OpenAI.new(
  #      api_key: ENV["OPENAI_API_KEY"],
  #      llm_options: {}, # Available options: https://github.com/alexrudall/ruby-openai/blob/main/lib/openai/client.rb#L5-L13
  #      default_options: {}
  #    )
  class OpenAI < Base
    DEFAULTS = {
      n: 1,
      temperature: 0.0,
<<<<<<< HEAD
      chat_completion_model_name: "gpt-3.5-turbo",
      embeddings_model_name: "text-embedding-3-small",
      response_format: "text"
=======
      chat_completion_model_name: "gpt-4o-mini",
      embeddings_model_name: "text-embedding-3-small"
>>>>>>> 7c19ccc6
    }.freeze

    EMBEDDING_SIZES = {
      "text-embedding-ada-002" => 1536,
      "text-embedding-3-large" => 3072,
      "text-embedding-3-small" => 1536
    }.freeze

    attr_reader :defaults

    # Initialize an OpenAI LLM instance
    #
    # @param api_key [String] The API key to use
    # @param client_options [Hash] Options to pass to the OpenAI::Client constructor
    def initialize(api_key:, llm_options: {}, default_options: {})
      depends_on "ruby-openai", req: "openai"

      @client = ::OpenAI::Client.new(access_token: api_key, **llm_options)

      @defaults = DEFAULTS.merge(default_options)
      chat_parameters.update(
        model: {default: @defaults[:chat_completion_model_name]},
        logprobs: {},
        top_logprobs: {},
        n: {default: @defaults[:n]},
        temperature: {default: @defaults[:temperature]},
        user: {},
        response_format: {default: {type: @defaults[:response_format]}}
      )
      chat_parameters.ignore(:top_k)
    end

    # Generate an embedding for a given text
    #
    # @param text [String] The text to generate an embedding for
    # @param model [String] ID of the model to use
    # @param encoding_format [String] The format to return the embeddings in. Can be either float or base64.
    # @param user [String] A unique identifier representing your end-user
    # @return [Langchain::LLM::OpenAIResponse] Response object
    def embed(
      text:,
      model: defaults[:embeddings_model_name],
      encoding_format: nil,
      user: nil,
      dimensions: @defaults[:dimensions]
    )
      raise ArgumentError.new("text argument is required") if text.empty?
      raise ArgumentError.new("model argument is required") if model.empty?
      raise ArgumentError.new("encoding_format must be either float or base64") if encoding_format && %w[float base64].include?(encoding_format)

      parameters = {
        input: text,
        model: model
      }
      parameters[:encoding_format] = encoding_format if encoding_format
      parameters[:user] = user if user

      if dimensions
        parameters[:dimensions] = dimensions
      elsif EMBEDDING_SIZES.key?(model)
        parameters[:dimensions] = EMBEDDING_SIZES[model]
      end

      response = with_api_error_handling do
        client.embeddings(parameters: parameters)
      end

      Langchain::LLM::OpenAIResponse.new(response)
    end

    # rubocop:disable Style/ArgumentsForwarding
    # Generate a completion for a given prompt
    #
    # @param prompt [String] The prompt to generate a completion for
    # @param params [Hash] The parameters to pass to the `chat()` method
    # @return [Langchain::LLM::OpenAIResponse] Response object
    def complete(prompt:, **params)
      warn "DEPRECATED: `Langchain::LLM::OpenAI#complete` is deprecated, and will be removed in the next major version. Use `Langchain::LLM::OpenAI#chat` instead."

      if params[:stop_sequences]
        params[:stop] = params.delete(:stop_sequences)
      end
      # Should we still accept the `messages: []` parameter here?
      messages = [{role: "user", content: prompt}]
      chat(messages: messages, **params)
    end
    # rubocop:enable Style/ArgumentsForwarding

    # Generate a chat completion for given messages.
    #
    # @param [Hash] params unified chat parmeters from [Langchain::LLM::Parameters::Chat::SCHEMA]
    # @option params [Array<Hash>] :messages List of messages comprising the conversation so far
    # @option params [String] :model ID of the model to use
    def chat(params = {}, &block)
      parameters = chat_parameters.to_params(params)

      raise ArgumentError.new("messages argument is required") if Array(parameters[:messages]).empty?
      raise ArgumentError.new("model argument is required") if parameters[:model].to_s.empty?
      if parameters[:tool_choice] && Array(parameters[:tools]).empty?
        raise ArgumentError.new("'tool_choice' is only allowed when 'tools' are specified.")
      end

      # TODO: Clean this part up
      if block
        @response_chunks = []
        parameters[:stream] = proc do |chunk, _bytesize|
          chunk_content = chunk.dig("choices", 0)
          @response_chunks << chunk
          yield chunk_content
        end
      end

      response = with_api_error_handling do
        client.chat(parameters: parameters)
      end

      response = response_from_chunks if block
      reset_response_chunks

      Langchain::LLM::OpenAIResponse.new(response)
    end

    # Generate a summary for a given text
    #
    # @param text [String] The text to generate a summary for
    # @return [String] The summary
    def summarize(text:)
      prompt_template = Langchain::Prompt.load_from_path(
        file_path: Langchain.root.join("langchain/llm/prompts/summarize_template.yaml")
      )
      prompt = prompt_template.format(text: text)

      complete(prompt: prompt)
    end

    def default_dimensions
      @defaults[:dimensions] || EMBEDDING_SIZES.fetch(defaults[:embeddings_model_name])
    end

    private

    attr_reader :response_chunks

    def reset_response_chunks
      @response_chunks = []
    end

    def with_api_error_handling
      response = yield
      return if response.nil? || response.empty?

      raise Langchain::LLM::ApiError.new "OpenAI API error: #{response.dig("error", "message")}" if response&.dig("error")

      response
    end

    def response_from_chunks
      grouped_chunks = @response_chunks.group_by { |chunk| chunk.dig("choices", 0, "index") }
      final_choices = grouped_chunks.map do |index, chunks|
        {
          "index" => index,
          "message" => {
            "role" => "assistant",
            "content" => chunks.map { |chunk| chunk.dig("choices", 0, "delta", "content") }.join,
            "tool_calls" => tool_calls_from_choice_chunks(chunks)
          }.compact,
          "finish_reason" => chunks.last.dig("choices", 0, "finish_reason")
        }
      end
      @response_chunks.first&.slice("id", "object", "created", "model")&.merge({"choices" => final_choices})
    end

    def tool_calls_from_choice_chunks(choice_chunks)
      tool_call_chunks = choice_chunks.select { |chunk| chunk.dig("choices", 0, "delta", "tool_calls") }
      return nil if tool_call_chunks.empty?

      tool_call_chunks.group_by { |chunk| chunk.dig("choices", 0, "delta", "tool_calls", 0, "index") }.map do |index, chunks|
        first_chunk = chunks.first

        {
          "id" => first_chunk.dig("choices", 0, "delta", "tool_calls", 0, "id"),
          "type" => first_chunk.dig("choices", 0, "delta", "tool_calls", 0, "type"),
          "function" => {
            "name" => first_chunk.dig("choices", 0, "delta", "tool_calls", 0, "function", "name"),
            "arguments" => chunks.map { |chunk| chunk.dig("choices", 0, "delta", "tool_calls", 0, "function", "arguments") }.join
          }
        }
      end
    end
  end
end<|MERGE_RESOLUTION|>--- conflicted
+++ resolved
@@ -16,14 +16,8 @@
     DEFAULTS = {
       n: 1,
       temperature: 0.0,
-<<<<<<< HEAD
-      chat_completion_model_name: "gpt-3.5-turbo",
-      embeddings_model_name: "text-embedding-3-small",
-      response_format: "text"
-=======
       chat_completion_model_name: "gpt-4o-mini",
       embeddings_model_name: "text-embedding-3-small"
->>>>>>> 7c19ccc6
     }.freeze
 
     EMBEDDING_SIZES = {
