# frozen_string_literal: true

module Langchain
  # Assistants are Agent-like objects that leverage helpful instructions, LLMs, tools and knowledge to respond to user queries.
  # Assistants can be configured with an LLM of your choice (currently only OpenAI), any vector search database and easily extended with additional tools.
  class Assistant
    attr_reader :llm, :thread, :instructions
    attr_accessor :tools

    # Create a new assistant
    #
    # @param llm [Langchain::LLM::Base] LLM instance that the assistant will use
    # @param thread [Langchain::Thread] The thread that'll keep track of the conversation
    # @param tools [Array<Langchain::Tool::Base>] Tools that the assistant has access to
    # @param instructions [String] The system instructions to include in the thread
    def initialize(
      llm:,
      thread:,
      tools: [],
      instructions: nil
    )
      raise ArgumentError, "Invalid LLM; currently only Langchain::LLM::OpenAI is supported" unless llm.instance_of?(Langchain::LLM::OpenAI)
      raise ArgumentError, "Thread must be an instance of Langchain::Thread" unless thread.is_a?(Langchain::Thread)
      raise ArgumentError, "Tools must be an array of Langchain::Tool::Base instance(s)" unless tools.is_a?(Array) && tools.all? { |tool| tool.is_a?(Langchain::Tool::Base) }

      @llm = llm
      @thread = thread
      @tools = tools
      @instructions = instructions

      # The first message in the thread should be the system instructions
      # TODO: What if the user added old messages and the system instructions are already in there? Should this overwrite the existing instructions?
      add_message(role: "system", content: instructions) if instructions
    end

    # Add a user message to the thread
    #
    # @param content [String] The content of the message
    # @param role [String] The role attribute of the message. Default: "user"
    # @param tool_calls [Array<Hash>] The tool calls to include in the message
    # @param tool_call_id [String] The ID of the tool call to include in the message
    # @return [Array<Langchain::Message>] The messages in the thread
    def add_message(content: nil, role: "user", tool_calls: [], tool_call_id: nil)
      message = build_message(role: role, content: content, tool_calls: tool_calls, tool_call_id: tool_call_id)
      thread.add_message(message)
    end

    # Run the assistant
    #
    # @param auto_tool_execution [Boolean] Whether or not to automatically run tools
    # @return [Array<Langchain::Message>] The messages in the thread
    def run(auto_tool_execution: false)
      running = true

      while running
        # TODO: I think we need to look at all messages and not just the last one.
        case (last_message = thread.messages.last).role
        when "system"
          # Do nothing
          running = false
        when "assistant"
          if last_message.tool_calls.any?
            if auto_tool_execution
              run_tools(last_message.tool_calls)
            else
              # Maybe log and tell the user that there's outstanding tool calls?
              running = false
            end
          else
            # Last message was from the assistant without any tools calls.
            # Do nothing
            running = false
          end
        when "user"
          # Run it!
          response = chat_with_llm

          if response.tool_calls
            # Re-run the while(running) loop to process the tool calls
            running = true
            add_message(role: response.role, tool_calls: response.tool_calls)
          elsif response.chat_completion
            # Stop the while(running) loop and add the assistant's response to the thread
            running = false
            add_message(role: response.role, content: response.chat_completion)
          end
        when "tool"
          # Run it!
          response = chat_with_llm
          running = true

          if response.tool_calls
            add_message(role: response.role, tool_calls: response.tool_calls)
          elsif response.chat_completion
            add_message(role: response.role, content: response.chat_completion)
          end
        end
      end

      thread.messages
    end

    # Add a user message to the thread and run the assistant
    #
    # @param content [String] The content of the message
    # @param auto_tool_execution [Boolean] Whether or not to automatically run tools
    # @return [Array<Langchain::Message>] The messages in the thread
    def add_message_and_run(content:, auto_tool_execution: false)
      add_message(content: content, role: "user")
      run(auto_tool_execution: auto_tool_execution)
    end

    # Submit tool output to the thread
    #
    # @param tool_call_id [String] The ID of the tool call to submit output for
    # @param output [String] The output of the tool
    # @return [Array<Langchain::Message>] The messages in the thread
    def submit_tool_output(tool_call_id:, output:)
      # TODO: Validate that `tool_call_id` is valid
      add_message(role: "tool", content: output, tool_call_id: tool_call_id)
    end

    private

    # Call to the LLM#chat() method
    #
    # @return [Langchain::LLM::BaseResponse] The LLM response object
    def chat_with_llm
      params = {messages: thread.openai_messages}

      if tools.any?
        params[:tools] = tools.map(&:to_openai_tools).flatten
        # TODO: Not sure that tool_choice should always be "auto"; Maybe we can let the user toggle it.
<<<<<<< HEAD
        tool_choice: "auto",
        response_format: {type: "json_object"}
      )
=======
        params[:tool_choice] = "auto"
      end

      llm.chat(**params)
>>>>>>> b1fcb831
    end

    # Run the tools automatically
    #
    # @param tool_calls [Array<Hash>] The tool calls to run
    def run_tools(tool_calls)
      # Iterate over each function invocation and submit tool output
      tool_calls.each do |tool_call|
        tool_call_id = tool_call.dig("id")

        function_name = tool_call.dig("function", "name")
        tool_name, method_name = function_name.split("-")
        tool_arguments = JSON.parse(tool_call.dig("function", "arguments"), symbolize_names: true)

        tool_instance = tools.find do |t|
          t.name == tool_name
        end or raise ArgumentError, "Tool not found in assistant.tools"

        output = tool_instance.send(method_name, **tool_arguments)

        submit_tool_output(tool_call_id: tool_call_id, output: output)
      end

      response = chat_with_llm

      if response.tool_calls
        add_message(role: response.role, tool_calls: response.tool_calls)
      elsif response.chat_completion
        add_message(role: response.role, content: response.chat_completion)
      end
    end

    # Build a message
    #
    # @param role [String] The role of the message
    # @param content [String] The content of the message
    # @param tool_calls [Array<Hash>] The tool calls to include in the message
    # @param tool_call_id [String] The ID of the tool call to include in the message
    # @return [Langchain::Message] The Message object
    def build_message(role:, content: nil, tool_calls: [], tool_call_id: nil)
      Message.new(role: role, content: content, tool_calls: tool_calls, tool_call_id: tool_call_id)
    end

    # TODO: Fix the message truncation when context window is exceeded
  end
end<|MERGE_RESOLUTION|>--- conflicted
+++ resolved
@@ -126,21 +126,15 @@
     #
     # @return [Langchain::LLM::BaseResponse] The LLM response object
     def chat_with_llm
-      params = {messages: thread.openai_messages}
+      params = {messages: thread.openai_messages, response_format: {type: "json_object"}}
 
       if tools.any?
         params[:tools] = tools.map(&:to_openai_tools).flatten
         # TODO: Not sure that tool_choice should always be "auto"; Maybe we can let the user toggle it.
-<<<<<<< HEAD
-        tool_choice: "auto",
-        response_format: {type: "json_object"}
-      )
-=======
         params[:tool_choice] = "auto"
       end
 
       llm.chat(**params)
->>>>>>> b1fcb831
     end
 
     # Run the tools automatically
