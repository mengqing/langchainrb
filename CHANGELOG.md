--- conflicted
+++ resolved
@@ -1,15 +1,13 @@
 ## [Unreleased]
 
-<<<<<<< HEAD
-## [0.3.11] - 2023-05-22
+## [0.3.12] - 2023-05-22
 - 🔍 Vectorsearch
   - Introduce namespace support for Pinecone
-=======
+
 ## [0.3.11] - 2023-05-23
 - 🗣️ LLMs
   - Introducing support for Google PaLM (Pathways Language Model)
 - Bug fixes and improvements
->>>>>>> a7330aae
 
 ## [0.3.10] - 2023-05-19
 - 🗣️ LLMs
